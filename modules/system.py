# helper functions and init for system related tasks
# K7MHI Kelly Keeton 2024

import meshtastic.serial_interface #pip install meshtastic or use launch.sh for venv
import meshtastic.tcp_interface
import meshtastic.ble_interface
import time
import asyncio
import random
import contextlib # for suppressing output on watchdog
import io # for suppressing output on watchdog
from modules.log import *

# Global Variables
debugMetadata = False # packet debug for non text messages
trap_list = ("cmd","cmd?") # default trap list
help_message = "Bot CMD?:"
asyncLoop = asyncio.new_event_loop()
games_enabled = False
multiPingList = [{'message_from_id': 0, 'count': 0, 'type': '', 'deviceID': 0, 'channel_number': 0, 'startCount': 0}]

# Ping Configuration
if ping_enabled:
    # ping, pinging, ack, testing, test, pong
    trap_list_ping = ("ping", "pinging", "ack", "testing", "test", "pong", "🔔", "cq","cqcq", "cqcqcq")
    trap_list = trap_list + trap_list_ping
    help_message = help_message + "ping"

# Sitrep Configuration
if sitrep_enabled:
    trap_list_sitrep = ("sitrep", "lheard", "sysinfo")
    trap_list = trap_list + trap_list_sitrep
    help_message = help_message + ", sitrep, sysinfo"

# MOTD Configuration
if motd_enabled:
    trap_list_motd = ("motd",)
    trap_list = trap_list + trap_list_motd
    help_message = help_message + ", motd"

# SMTP Configuration
if enableSMTP:
    from modules.smtp import * # from the spudgunman/meshing-around repo
    trap_list = trap_list + trap_list_smtp
    help_message = help_message + ", email:, sms:"

# Emergency Responder Configuration
if emergency_responder_enabled:
    trap_list_emergency = ("emergency", "911", "112", "999", "police", "fire", "ambulance", "rescue")
    trap_list = trap_list + trap_list_emergency
    
# whoami Configuration
if whoami_enabled:
    trap_list_whoami = ("whoami", "📍", "whois")
    trap_list = trap_list + trap_list_whoami
    help_message = help_message + ", whoami"

# Solar Conditions Configuration
if solar_conditions_enabled:
    from modules.space import * # from the spudgunman/meshing-around repo
    trap_list = trap_list + trap_list_solarconditions # items hfcond, solar, sun, moon
    help_message = help_message + ", sun, hfcond, solar, moon"
    if n2yoAPIKey != "":
        help_message = help_message + ", satpass"
else:
    hf_band_conditions = False

# Command History Configuration
if enableCmdHistory:
    trap_list = trap_list + ("history",)
    #help_message = help_message + ", history"

# Location Configuration
if location_enabled:
    from modules.locationdata import * # from the spudgunman/meshing-around repo
    trap_list = trap_list + trap_list_location # items tide, whereami, wxc, wx
    help_message = help_message + ", whereami, wx, wxc, rlist"
    if enableGBalerts:
        from modules.globalalert import * # from the spudgunman/meshing-around repo
        trap_list = trap_list + trap_list_location_eu
        #help_message = help_message + ", ukalert, ukwx, ukflood"
    
    # Open-Meteo Configuration for worldwide weather
    if use_meteo_wxApi:
        from modules.wx_meteo import * # from the spudgunman/meshing-around repo
    else:
        # NOAA only features
        help_message = help_message + ", wxa, tide, ealert"
        
# BBS Configuration
if bbs_enabled:
    from modules.bbstools import * # from the spudgunman/meshing-around repo
    trap_list = trap_list + trap_list_bbs # items bbslist, bbspost, bbsread, bbsdelete, bbshelp
    help_message = help_message + ", bbslist, bbshelp"
else:
    bbs_help = False
    bbs_list_messages = False

# Dad Jokes Configuration
if dad_jokes_enabled:
    from modules.games.joke import * # from the spudgunman/meshing-around repo
    trap_list = trap_list + ("joke",)
    help_message = help_message + ", joke"

# Wikipedia Search Configuration
if wikipedia_enabled:
    import wikipedia # pip install wikipedia
    trap_list = trap_list + ("wiki:", "wiki?",)
    help_message = help_message + ", wiki:"

# LLM Configuration
if llm_enabled:
    from modules.llm import * # from the spudgunman/meshing-around repo
    trap_list = trap_list + trap_list_llm # items ask:
    help_message = help_message + ", askai"

# DopeWars Configuration
if dopewars_enabled:
    from modules.games.dopewar import * # from the spudgunman/meshing-around repo
    trap_list = trap_list + ("dopewars",)
    games_enabled = True

# Lemonade Stand Configuration
if lemonade_enabled:
    from modules.games.lemonade import * # from the spudgunman/meshing-around repo
    trap_list = trap_list + ("lemonstand",)
    games_enabled = True

# BlackJack Configuration
if blackjack_enabled:
    from modules.games.blackjack import * # from the spudgunman/meshing-around repo
    trap_list = trap_list + ("blackjack",)
    games_enabled = True

# Video Poker Configuration
if videoPoker_enabled:
    from modules.games.videopoker import * # from the spudgunman/meshing-around repo
    trap_list = trap_list + ("videopoker",)
    games_enabled = True

if mastermind_enabled:
    from modules.games.mmind import * # from the spudgunman/meshing-around repo
    trap_list = trap_list + ("mastermind",)
    games_enabled = True

if golfSim_enabled:
    from modules.games.golfsim import * # from the spudgunman/meshing-around repo
    trap_list = trap_list + ("golfsim",)
    games_enabled = True
    
# Games Configuration
if games_enabled is True:
    help_message = help_message + ", games"
    trap_list = trap_list + ("games",)
    gTnW_enabled = True
    gamesCmdList = "Play via DM🕹️ CMD: "
    if dopewars_enabled:
        gamesCmdList += "dopeWars, "
    if lemonade_enabled:
        gamesCmdList += "lemonStand, "
    if gTnW_enabled:
        trap_list = trap_list + ("globalthermonuclearwar",)
    if blackjack_enabled:
        gamesCmdList += "blackJack, "
    if videoPoker_enabled:
        gamesCmdList += "videoPoker, "
    if mastermind_enabled:
        gamesCmdList += "masterMind, "
    if golfSim_enabled:
        gamesCmdList += "golfSim, "
    gamesCmdList = gamesCmdList[:-2] # remove the last comma
else:
    gamesCmdList = ""

# Scheduled Broadcast Configuration
if scheduler_enabled:
    import schedule # pip install schedule

# Sentry Configuration
if sentry_enabled:
    from math import sqrt
    import geopy.distance # pip install geopy

# Store and Forward Configuration
if store_forward_enabled:
    trap_list = trap_list + ("messages",)
    help_message = help_message + ", messages"

# Radio Monitor Configuration
if radio_detection_enabled:
    from modules.radio import * # from the spudgunman/meshing-around repo

# File Monitor Configuration
if file_monitor_enabled or read_news_enabled:
    from modules.filemon import * # from the spudgunman/meshing-around repo
    if read_news_enabled:
        trap_list = trap_list + trap_list_filemon # items readnews
        help_message = help_message + ", readnews"
    # Bee Configuration uses file monitor module
    if bee_enabled:
        trap_list = trap_list + ("🐝",)

# clean up the help message
help_message = help_message.split(", ")
help_message.sort()
if len(help_message) > 20:
    # split in half for formatting
    help_message = help_message[:len(help_message)//2] + ["\nCMD?"] + help_message[len(help_message)//2:]
help_message = ", ".join(help_message)

# BLE dual interface prevention
ble_count = sum(1 for i in range(1, 10) if globals().get(f'interface{i}_type') == 'ble')
if ble_count > 1:
    logger.critical(f"System: Multiple BLE interfaces detected. Only one BLE interface is allowed. Exiting")
    exit()

# Initialize interfaces
logger.debug(f"System: Initializing Interfaces")
interface1 = interface2 = interface3 = interface4 = interface5 = interface6 = interface7 = interface8 = interface9 = None
retry_int1 = retry_int2 = retry_int3 = retry_int4 = retry_int5 = retry_int6 = retry_int7 = retry_int8 = retry_int9 = False
for i in range(1, 10):
    interface_type = globals().get(f'interface{i}_type')
    if not interface_type or interface_type == 'none' or globals().get(f'interface{i}_enabled') == False:
        # no valid interface found
        continue
    try:
        if globals().get(f'interface{i}_enabled'):
            if interface_type == 'serial':
                globals()[f'interface{i}'] = meshtastic.serial_interface.SerialInterface(globals().get(f'port{i}'))
            elif interface_type == 'tcp':
                globals()[f'interface{i}'] = meshtastic.tcp_interface.TCPInterface(globals().get(f'hostname{i}'))
            elif interface_type == 'ble':
                globals()[f'interface{i}'] = meshtastic.ble_interface.BLEInterface(globals().get(f'mac{i}'))
            else:
                logger.critical(f"System: Interface Type: {interface_type} not supported. Validate your config against config.template Exiting")
                exit()
    except Exception as e:
        logger.critical(f"System: abort. Initializing Interface{i} {e}")
        exit()

# Get the node number of the devices, check if the devices are connected meshtastic devices
for i in range(1, 10):
    if globals().get(f'interface{i}') and globals().get(f'interface{i}_enabled'):
        try:
            globals()[f'myNodeNum{i}'] = globals()[f'interface{i}'].getMyNodeInfo()['num']
            logger.debug(f"System: Initalized Radio Device{i} Node Number: {globals()[f'myNodeNum{i}']}")
        except Exception as e:
            logger.critical(f"System: critical error initializing interface{i} {e}")
    else:
        globals()[f'myNodeNum{i}'] = 777

#### FUN-ctions ####

def decimal_to_hex(decimal_number):
    return f"!{decimal_number:08x}"

def get_name_from_number(number, type='long', nodeInt=1):
    interface = globals()[f'interface{nodeInt}']
    name = ""
    
    for node in interface.nodes.values():
        if number == node['num']:
            if type == 'long':
                name = node['user']['longName']
                return name
            elif type == 'short':
                name = node['user']['shortName']
                return name
        else:
            name =  str(decimal_to_hex(number))  # If name not found, use the ID as string
    return name


def get_num_from_short_name(short_name, nodeInt=1):
    interface = globals()[f'interface{nodeInt}']
    # Get the node number from the short name, converting all to lowercase for comparison (good practice?)
    logger.debug(f"System: Getting Node Number from Short Name: {short_name} on Device: {nodeInt}")
    for node in interface.nodes.values():
        #logger.debug(f"System: Checking Node: {node['user']['shortName']} against {short_name} for number {node['num']}")
        if short_name == node['user']['shortName']:
            return node['num']
        elif str(short_name.lower()) == node['user']['shortName'].lower():
            return node['num']
        else:
            # TODO check the other interface
            if interface2_enabled:
                interface = interface2 if nodeInt == 1 else interface1 # check the other interface
                for node in interface.nodes.values():
                    if short_name == node['user']['shortName']:
                        return node['num']
                    elif str(short_name.lower()) == node['user']['shortName'].lower():
                        return node['num']
    return 0
    
def get_node_list(nodeInt=1):
    interface = globals()[f'interface{nodeInt}']
    # Get a list of nodes on the device
    node_list = ""
    node_list1 = []
    node_list2 = []
    short_node_list = []
    last_heard = 0
    if interface.nodes:
        for node in interface.nodes.values():
            # ignore own
            if all(node['num'] != globals().get(f'myNodeNum{i}') for i in range(1, 10)):
                node_name = get_name_from_number(node['num'], 'short', nodeInt)
                snr = node.get('snr', 0)

                # issue where lastHeard is not always present
                last_heard = node.get('lastHeard', 0)
                
                # make a list of nodes with last heard time and SNR
                item = (node_name, last_heard, snr)
                node_list1.append(item)
    else:
        logger.warning(f"System: No nodes found")
        return ERROR_FETCHING_DATA
    
    try:
        #print (f"Node List: {node_list1[:5]}\n")
        node_list1.sort(key=lambda x: x[1] if x[1] is not None else 0, reverse=True)
        #print (f"Node List: {node_list1[:5]}\n")
        if interface2_enabled:
            node_list2.sort(key=lambda x: x[1] if x[1] is not None else 0, reverse=True)
    except Exception as e:
        logger.error(f"System: Error sorting node list: {e}")
        logger.debug(f"Node List1: {node_list1[:5]}\n")
        if interface2_enabled:
            logger.debug(f"Node List2: {node_list2[:5]}\n")
        node_list = ERROR_FETCHING_DATA

    try:
        # make a nice list for the user
        for x in node_list1[:SITREP_NODE_COUNT]:
            short_node_list.append(f"{x[0]} SNR:{x[2]}")
        for x in node_list2[:SITREP_NODE_COUNT]:
            short_node_list.append(f"{x[0]} SNR:{x[2]}")

        for x in short_node_list:
            if x != "" or x != '\n':
                node_list += x + "\n"
    except Exception as e:
        logger.error(f"System: Error creating node list: {e}")
        node_list = ERROR_FETCHING_DATA
    
    return node_list

def get_node_location(number, nodeInt=1, channel=0):
    interface = globals()[f'interface{nodeInt}']
    # Get the location of a node by its number from nodeDB on device
    latitude = latitudeValue
    longitude = longitudeValue
    position = [latitudeValue,longitudeValue]
    lastheard = 0
    if interface.nodes:
        for node in interface.nodes.values():
            if number == node['num']:
                if 'position' in node:
                    try:
                        latitude = node['position']['latitude']
                        longitude = node['position']['longitude']
                    except Exception as e:
                        logger.warning(f"System: Error getting location data for {number}")
                    logger.debug(f"System: location data for {number} is {latitude},{longitude}")
                    position = [latitude,longitude]
                    return position
                else:
                    logger.warning(f"System: No location data for {number} using default location")
                    # request location data
                    # try:
                    #     logger.debug(f"System: Requesting location data for {number}")
                    #     interface.sendPosition(destinationId=number, wantResponse=False, channelIndex=channel)
                    # except Exception as e:
                    #     logger.error(f"System: Error requesting location data for {number}. Error: {e}")
                    return position
        else:
            logger.warning(f"System: No nodes found")
            return position


def get_closest_nodes(nodeInt=1,returnCount=3):
    interface = globals()[f'interface{nodeInt}']
    node_list = []

    if interface.nodes:
        for node in interface.nodes.values():
            if 'position' in node:
                try:
                    nodeID = node['num']
                    latitude = node['position']['latitude']
                    longitude = node['position']['longitude']

                    #lastheard time in unix time
                    lastheard = node.get('lastHeard', 0)
                    #if last heard is over 24 hours ago, ignore the node
                    if lastheard < (time.time() - 86400):
                        continue

                    # Calculate distance to node from config.ini location
                    distance = round(geopy.distance.geodesic((latitudeValue, longitudeValue), (latitude, longitude)).m, 2)
                    
                    if (distance < sentry_radius):
                        if (nodeID not in [globals().get(f'myNodeNum{i}') for i in range(1, 10)]) and str(nodeID) not in sentryIgnoreList:
                            node_list.append({'id': nodeID, 'latitude': latitude, 'longitude': longitude, 'distance': distance})
                            
                except Exception as e:
                    pass
            # else:
            #     # request location data
            #     try:
            #         logger.debug(f"System: Requesting location data for {node['id']}")
            #         interface.sendPosition(destinationId=node['id'], wantResponse=False, channelIndex=publicChannel)
            #     except Exception as e:
            #         logger.error(f"System: Error requesting location data for {node['id']}. Error: {e}")

        # sort by distance closest
        #node_list.sort(key=lambda x: (x['latitude']-latitudeValue)**2 + (x['longitude']-longitudeValue)**2)
        node_list.sort(key=lambda x: x['distance'])
        # return the first 3 closest nodes by default
        return node_list[:returnCount]
    else:
        logger.warning(f"System: No nodes found in closest_nodes on interface {nodeInt}")
        return ERROR_FETCHING_DATA

        
def messageChunker(message):
    message_list = []
    if len(message) > MESSAGE_CHUNK_SIZE:
        parts = message.split('\n')
        for part in parts:
            part = part.strip()
            # remove empty parts
            if not part:
                continue
            # if part is under the MESSAGE_CHUNK_SIZE, add it to the list
            if len(part) < MESSAGE_CHUNK_SIZE:
                message_list.append(part)
            else:
                # split the part into chunks
                current_chunk = ''
                sentences = []
                sentence = ''
                for char in part:
                    sentence += char
                    if char in '.!?':
                        sentences.append(sentence.strip())
                        sentence = ''
                if sentence:
                    sentences.append(sentence.strip())

                for sentence in sentences:
                    sentence = sentence.replace('  ', ' ')
                    # remove empty sentences
                    if not sentence:
                        continue
                    # remove junk sentences and append to the previous sentence this may exceed the MESSAGE_CHUNK_SIZE by 3
                    if len(sentence) < 4:
                        if current_chunk:
                            current_chunk += sentence
                        else:
                            current_chunk = sentence
                        continue

                    # if sentence is too long, split it by words
                    if len(current_chunk) + len(sentence) > MESSAGE_CHUNK_SIZE:
                        if current_chunk:
                            message_list.append(current_chunk)
                        current_chunk = sentence
                    else:
                        if current_chunk:
                            current_chunk += ' ' + sentence
                        else:
                            current_chunk = sentence
                if current_chunk:
                    message_list.append(current_chunk)

        # Ensure no chunk exceeds MESSAGE_CHUNK_SIZE
        final_message_list = []
        for chunk in message_list:
            while len(chunk) > MESSAGE_CHUNK_SIZE:
                final_message_list.append(chunk[:MESSAGE_CHUNK_SIZE])
                chunk = chunk[MESSAGE_CHUNK_SIZE:]
            if chunk:
                final_message_list.append(chunk)

        # Calculate the total length of the message
        total_length = sum(len(chunk) for chunk in final_message_list)
        num_chunks = len(final_message_list)
        logger.debug(f"System: Splitting #chunks: {num_chunks}, Total length: {total_length}")
        return final_message_list

    return message
        
def send_message(message, ch, nodeid=0, nodeInt=1, bypassChuncking=False):
    # Send a message to a channel or DM
    interface = globals()[f'interface{nodeInt}']
    # Check if the message is empty
    if message == "" or message == None or len(message) == 0:
        return False

    if not bypassChuncking:
        # Split the message into chunks if it exceeds the MESSAGE_CHUNK_SIZE
        message_list = messageChunker(message)
    else:
        message_list = [message]

    if isinstance(message_list, list):
        # Send the message to the channel or DM
        total_length = sum(len(chunk) for chunk in message_list)
        num_chunks = len(message_list)
        for m in message_list:
            chunkOf = f"{message_list.index(m)+1}/{num_chunks}"
            if nodeid == 0:
                # Send to channel
                if wantAck:
                    logger.info(f"Device:{nodeInt} Channel:{ch} " + CustomFormatter.red + f"req.ACK " + f"Chunker{chunkOf} SendingChannel: " + CustomFormatter.white + m.replace('\n', ' '))
                    interface.sendText(text=m, channelIndex=ch, wantAck=True)
                else:
                    logger.info(f"Device:{nodeInt} Channel:{ch} " + CustomFormatter.red + f"Chunker{chunkOf} SendingChannel: " + CustomFormatter.white + m.replace('\n', ' '))
                    interface.sendText(text=m, channelIndex=ch)
            else:
                # Send to DM
                if wantAck:
                    logger.info(f"Device:{nodeInt} " + CustomFormatter.red + f"req.ACK " + f"Chunker{chunkOf} Sending DM: " + CustomFormatter.white + m.replace('\n', ' ') + CustomFormatter.purple +\
                             " To: " + CustomFormatter.white + f"{get_name_from_number(nodeid, 'long', nodeInt)}")
                    interface.sendText(text=m, channelIndex=ch, destinationId=nodeid, wantAck=True)
                else:
                    logger.info(f"Device:{nodeInt} " + CustomFormatter.red + f"Chunker{chunkOf} Sending DM: " + CustomFormatter.white + m.replace('\n', ' ') + CustomFormatter.purple +\
                                " To: " + CustomFormatter.white + f"{get_name_from_number(nodeid, 'long', nodeInt)}")
                    interface.sendText(text=m, channelIndex=ch, destinationId=nodeid)

            # Throttle the message sending to prevent spamming the device
            if (message_list.index(m)+1) % 4 == 0:
                time.sleep(responseDelay + 1)
                if (message_list.index(m)+1) % 5 == 0:
                    logger.warning(f"System: throttling rate Interface{nodeInt} on {chunkOf}")
                

            # wait an amout of time between sending each split message
            time.sleep(splitDelay)
    else: # message is less than MESSAGE_CHUNK_SIZE characters
        if nodeid == 0:
            # Send to channel
            if wantAck:
                logger.info(f"Device:{nodeInt} Channel:{ch} " + CustomFormatter.red + "req.ACK " + "SendingChannel: " + CustomFormatter.white + message.replace('\n', ' '))
                interface.sendText(text=message, channelIndex=ch, wantAck=True)
            else:
                logger.info(f"Device:{nodeInt} Channel:{ch} " + CustomFormatter.red + "SendingChannel: " + CustomFormatter.white + message.replace('\n', ' '))
                interface.sendText(text=message, channelIndex=ch)
        else:
            # Send to DM
            if wantAck:
                logger.info(f"Device:{nodeInt} " + CustomFormatter.red + "req.ACK " + "Sending DM: " + CustomFormatter.white + message.replace('\n', ' ') + CustomFormatter.purple +\
                             " To: " + CustomFormatter.white + f"{get_name_from_number(nodeid, 'long', nodeInt)}")
                interface.sendText(text=message, channelIndex=ch, destinationId=nodeid, wantAck=True)
            else:
                logger.info(f"Device:{nodeInt} " + CustomFormatter.red + "Sending DM: " + CustomFormatter.white + message.replace('\n', ' ') + CustomFormatter.purple +\
                            " To: " + CustomFormatter.white + f"{get_name_from_number(nodeid, 'long', nodeInt)}")
                interface.sendText(text=message, channelIndex=ch, destinationId=nodeid)
    return True

def get_wikipedia_summary(search_term):
    wikipedia_search = wikipedia.search(search_term, results=3)
    wikipedia_suggest = wikipedia.suggest(search_term)
    #wikipedia_aroundme = wikipedia.geosearch(location[0], location[1], results=3)
    #logger.debug(f"System: Wikipedia Nearby:{wikipedia_aroundme}")
    
    if len(wikipedia_search) == 0:
        logger.warning(f"System: No Wikipedia Results for:{search_term}")
        return ERROR_FETCHING_DATA
    
    try:
        logger.debug(f"System: Searching Wikipedia for:{search_term}, First Result:{wikipedia_search[0]}, Suggest Word:{wikipedia_suggest}")
        summary = wikipedia.summary(search_term, sentences=wiki_return_limit, auto_suggest=False, redirect=True)
    except wikipedia.DisambiguationError as e:
        logger.warning(f"System: Disambiguation Error for:{search_term} trying {wikipedia_search[0]}")
        summary = wikipedia.summary(wikipedia_search[0], sentences=wiki_return_limit, auto_suggest=True, redirect=True)
    except wikipedia.PageError as e:
        logger.warning(f"System: Wikipedia Page Error for:{search_term} {e} trying {wikipedia_search[0]}")
        summary = wikipedia.summary(wikipedia_search[0], sentences=wiki_return_limit, auto_suggest=True, redirect=True)
    except Exception as e:
        logger.warning(f"System: Error with Wikipedia for:{search_term} {e}")
        return ERROR_FETCHING_DATA
    
    return summary

def messageTrap(msg):
    # Check if the message contains a trap word, this is the first filter for listning to messages
    # after this the message is passed to the command_handler in the bot.py which is switch case filter for applying word to function

    # Split Message on assumed words spaces m for m = msg.split(" ")
    # t in trap_list, built by the config and system.py not the user
    message_list=msg.split(" ")
    for m in message_list:
        for t in trap_list:
            # if word in message is in the trap list, return True
            if t.lower() == m.lower():
                return True
    # if no trap words found, run a search for near misses like ping? or cmd?
    for m in message_list:
        for t in range(len(trap_list)):
            if m.endswith('?') and m[:-1].lower() == trap_list[t]:
                return True
    return False

def handleMultiPing(nodeID=0, deviceID=1):
    global multiPingList
    if len(multiPingList) > 1:
        mPlCpy = multiPingList.copy()
        for i in range(len(mPlCpy)):
            message_id_from = mPlCpy[i]['message_from_id']
            count = mPlCpy[i]['count']
            type = mPlCpy[i]['type']
            deviceID = mPlCpy[i]['deviceID']
            channel_number = mPlCpy[i]['channel_number']
            start_count = mPlCpy[i]['startCount']

            if count > 1:
                count -= 1
                # update count in the list
                for i in range(len(multiPingList)):
                    if multiPingList[i]['message_from_id'] == message_id_from:
                        multiPingList[i]['count'] = count

                # handle bufferTest
                if type == '🎙TEST':
                    buffer = ''.join(random.choice(['0', '1']) for i in range(maxBuffer))
                    # divide buffer by start_count and get resolution
                    resolution = maxBuffer // start_count
                    slice = resolution * count
                    if slice > maxBuffer:
                        slice = maxBuffer
                    # set the type as a portion of the buffer
                    type = buffer[slice - resolution:]
                    # if exceed the maxBuffer, remove the excess
                    count = len(type + "🔂    ")
                    if count > maxBuffer:
                        type = type[:maxBuffer - count]
                    # final length count of the message for display
                    count = len(type + "🔂    ")
                    if count < 99:
                        count -= 1

                # send the DM
                send_message(f"🔂{count} {type}", channel_number, message_id_from, deviceID, bypassChuncking=True)
                time.sleep(responseDelay + 1)
                if count < 2:
                    # remove the item from the list
                    for j in range(len(multiPingList)):
                        if multiPingList[j]['message_from_id'] == message_id_from:
                            multiPingList.pop(j)
                            break


def handleAlertBroadcast(deviceID=1):
    alertUk = NO_ALERTS
    alertFema = NO_ALERTS
    wxAlert = NO_ALERTS
    # only allow API call every 20 minutes
    # the watchdog will call this function 3 times, seeing possible throttling on the API
    clock = datetime.now()
    if clock.minute % 20 != 0:
        return False
    if clock.second > 17:
        return False
    
    # check for alerts
    if wxAlertBroadcastEnabled:
        alertWx = alertBrodcastNOAA()

    if emergencyAlertBrodcastEnabled:
        if enableGBalerts:
            alertUk = get_govUK_alerts()
        else:
            # default USA alerts
            alertFema = getIpawsAlert(latitudeValue,longitudeValue, shortAlerts=True)

    # format alert
    if alertWx:
        wxAlert = f"🚨 {alertWx[1]} EAS WX ALERT: {alertWx[0]}"
    else:
        wxAlert = False

    femaAlert = alertFema
    ukAlert = alertUk

    if emergencyAlertBrodcastEnabled:
        if NO_ALERTS not in femaAlert and ERROR_FETCHING_DATA not in femaAlert:
            if isinstance(emergencyAlertBroadcastCh, list):
                for channel in emergencyAlertBroadcastCh:
                    send_message(femaAlert, int(channel), 0, deviceID)
            else:
                send_message(femaAlert, emergencyAlertBroadcastCh, 0, deviceID)
            return True
        if NO_ALERTS not in ukAlert:
            if isinstance(emergencyAlertBroadcastCh, list):
                for channel in emergencyAlertBroadcastCh:
                    send_message(ukAlert, int(channel), 0, deviceID)
            else:
                send_message(ukAlert, emergencyAlertBroadcastCh, 0, deviceID)
            return True
        
    # pause for 10 seconds
    time.sleep(10)

    if wxAlertBroadcastEnabled:
        if wxAlert:
            if isinstance(wxAlertBroadcastChannel, list):
                for channel in wxAlertBroadcastChannel:
                    send_message(wxAlert, int(channel), 0, deviceID)
            else:
                send_message(wxAlert, wxAlertBroadcastChannel, 0, deviceID)
            return True

def onDisconnect(interface):
    global retry_int1, retry_int2, retry_int3, retry_int4, retry_int5, retry_int6, retry_int7, retry_int8, retry_int9
    rxType = type(interface).__name__
    if rxType in ['SerialInterface', 'TCPInterface', 'BLEInterface']:
        identifier = interface.__dict__.get('devPath', interface.__dict__.get('hostname', 'BLE'))
        logger.critical(f"System: Lost Connection to Device {identifier}")
        for i in range(1, 10):
            if globals().get(f'interface{i}_enabled'):
                if (rxType == 'SerialInterface' and globals().get(f'port{i}') in identifier) or \
                   (rxType == 'TCPInterface' and globals().get(f'hostname{i}') in identifier) or \
                   (rxType == 'BLEInterface' and globals().get(f'interface{i}_type') == 'ble'):
                    globals()[f'retry_int{i}'] = True
                    break

def exit_handler():
    # Close the interface and save the BBS messages
    logger.debug(f"System: Closing Autoresponder")
    try:         
        interface1.close()
        logger.debug(f"System: Interface1 Closed")
        if interface2_enabled:
            interface2.close()
            logger.debug(f"System: Interface2 Closed")
    except Exception as e:
        logger.error(f"System: closing: {e}")
    if bbs_enabled:
        save_bbsdb()
        save_bbsdm()
        logger.debug(f"System: BBS Messages Saved")
    logger.debug(f"System: Exiting")
    asyncLoop.stop()
    asyncLoop.close()
    exit (0)

# Telemetry Functions
telemetryData = {}
def initialize_telemetryData():
    telemetryData[0] = {f'interface{i}': 0 for i in range(1, 10)}
    telemetryData[0].update({f'lastAlert{i}': '' for i in range(1, 10)})
    for i in range(1, 10):
        telemetryData[i] = {'numPacketsTx': 0, 'numPacketsRx': 0, 'numOnlineNodes': 0, 'numPacketsTxErr': 0, 'numPacketsRxErr': 0, 'numTotalNodes': 0}

# indented to be called from the main loop
initialize_telemetryData()

def getNodeFirmware(nodeID=0, nodeInt=1):
    interface = globals()[f'interface{nodeInt}']
    # get the firmware version of the node
    # this is a workaround because .localNode.getMetadata spits out a lot of debug info which cant be suppressed
    # Create a StringIO object to capture the 
    output_capture = io.StringIO()
    with contextlib.redirect_stdout(output_capture), contextlib.redirect_stderr(output_capture):
        interface.localNode.getMetadata()
    console_output = output_capture.getvalue()
    if "firmware_version" in console_output:
        fwVer = console_output.split("firmware_version: ")[1].split("\n")[0]
        return fwVer
    return -1

def displayNodeTelemetry(nodeID=0, rxNode=0, userRequested=False):
    interface = globals()[f'interface{rxNode}']
    myNodeNum = globals().get(f'myNodeNum{rxNode}')
    global telemetryData

    # throttle the telemetry requests to prevent spamming the device
    if 1 <= rxNode <= 9:
        if time.time() - telemetryData[0][f'interface{rxNode}'] < 600 and not userRequested:
            return -1
        telemetryData[0][f'interface{rxNode}'] = time.time()

    # some telemetry data is not available in python-meshtastic?
    # bring in values from the last telemetry dump for the node
    numPacketsTx = telemetryData[rxNode]['numPacketsTx']
    numPacketsRx = telemetryData[rxNode]['numPacketsRx']
    numPacketsTxErr = telemetryData[rxNode]['numPacketsTxErr']
    numPacketsRxErr = telemetryData[rxNode]['numPacketsRxErr']
    numTotalNodes = telemetryData[rxNode]['numTotalNodes']
    totalOnlineNodes = telemetryData[rxNode]['numOnlineNodes']

    # get the telemetry data for a node
    chutil = round(interface.nodes.get(decimal_to_hex(myNodeNum), {}).get("deviceMetrics", {}).get("channelUtilization", 0), 1)
    airUtilTx = round(interface.nodes.get(decimal_to_hex(myNodeNum), {}).get("deviceMetrics", {}).get("airUtilTx", 0), 1)
    uptimeSeconds = interface.nodes.get(decimal_to_hex(myNodeNum), {}).get("deviceMetrics", {}).get("uptimeSeconds", 0)
    batteryLevel = interface.nodes.get(decimal_to_hex(myNodeNum), {}).get("deviceMetrics", {}).get("batteryLevel", 0)
    voltage = interface.nodes.get(decimal_to_hex(myNodeNum), {}).get("deviceMetrics", {}).get("voltage", 0)
    #numPacketsRx = interface.nodes.get(decimal_to_hex(myNodeNum), {}).get("localStats", {}).get("numPacketsRx", 0)
    #numPacketsTx = interface.nodes.get(decimal_to_hex(myNodeNum), {}).get("localStats", {}).get("numPacketsTx", 0)
    numTotalNodes = len(interface.nodes) 
    
    dataResponse = f"Telemetry:{rxNode}"

    # packet info telemetry
    dataResponse += f" numPacketsRx:{numPacketsRx} numPacketsRxErr:{numPacketsRxErr} numPacketsTx:{numPacketsTx} numPacketsTxErr:{numPacketsTxErr}"

    # Channel utilization and airUtilTx
    dataResponse += " ChUtil%:" + str(round(chutil, 2)) + " AirTx%:" + str(round(airUtilTx, 2))

    if chutil > 40:
        logger.warning(f"System: High Channel Utilization {chutil}% on Device: {rxNode}")

    if airUtilTx > 25:
        logger.warning(f"System: High Air Utilization {airUtilTx}% on Device: {rxNode}")

    # Number of nodes
    dataResponse += " totalNodes:" + str(numTotalNodes) + " Online:" + str(totalOnlineNodes)

    # Uptime
    uptimeSeconds = getPrettyTime(uptimeSeconds)
    dataResponse += " Uptime:" + str(uptimeSeconds)

    # add battery info to the response
    emji = "🔌" if batteryLevel == 101 else "🪫" if batteryLevel < 10 else "🔋"
    dataResponse += f" Volt:{round(voltage, 1)}"

    if batteryLevel < 25:
        logger.warning(f"System: Low Battery Level: {batteryLevel}{emji} on Device: {rxNode}")
    elif batteryLevel < 10:
        logger.critical(f"System: Critical Battery Level: {batteryLevel}{emji} on Device: {rxNode}")
    return dataResponse

positionMetadata = {}
def consumeMetadata(packet, rxNode=0):
    try:
        # keep records of recent telemetry data
        packet_type = ''
        if packet.get('decoded'):
            packet_type = packet['decoded']['portnum']
            nodeID = packet['from']

        # TELEMETRY packets
        if packet_type == 'TELEMETRY_APP':
            if debugMetadata: print(f"DEBUG TELEMETRY_APP: {packet}\n\n")
            # get the telemetry data
            telemetry_packet = packet['decoded']['telemetry']
            if telemetry_packet.get('deviceMetrics'):
                deviceMetrics = telemetry_packet['deviceMetrics']
            if telemetry_packet.get('localStats'):
                localStats = telemetry_packet['localStats']
                # Check if 'numPacketsTx' and 'numPacketsRx' exist and are not zero
                if localStats.get('numPacketsTx') is not None and localStats.get('numPacketsRx') is not None and localStats['numPacketsTx'] != 0:
                    # Assign the values to the telemetry dictionary
                    keys = [
                        'numPacketsTx', 'numPacketsRx', 'numOnlineNodes', 
                        'numOfflineNodes', 'numPacketsTxErr', 'numPacketsRxErr', 'numTotalNodes']
                    
                    for key in keys:
                        if localStats.get(key) is not None:
                            telemetryData[rxNode][key] = localStats.get(key)
        
        # POSITION_APP packets
        if packet_type == 'POSITION_APP':
            if debugMetadata: print(f"DEBUG POSITION_APP: {packet}\n\n")
            # get the position data
            keys = ['altitude', 'groundSpeed', 'precisionBits']
            position_data = packet['decoded']['position']
            try:
                if nodeID not in positionMetadata:
                    positionMetadata[nodeID] = {}
        
                for key in keys:
                    positionMetadata[nodeID][key] = position_data.get(key, 0)
        
                # Keep the positionMetadata dictionary at 5 records
                if len(positionMetadata) > 20:
                    # Remove the oldest entry
                    oldest_nodeID = next(iter(positionMetadata))
                    del positionMetadata[oldest_nodeID]
            except Exception as e:
                logger.debug(f"System: POSITION_APP decode error: {e} packet {packet}")

        # WAYPOINT_APP packets
        if packet_type ==  'WAYPOINT_APP':
            if debugMetadata: print(f"DEBUG WAYPOINT_APP: {packet['decoded']['waypoint']}\n\n")
            # get the waypoint data
            waypoint_data = packet['decoded']

        # NEIGHBORINFO_APP
        if packet_type ==  'NEIGHBORINFO_APP':
            if debugMetadata: print(f"DEBUG NEIGHBORINFO_APP: {packet}\n\n")
            # get the neighbor info data
            neighbor_data = packet['decoded']
        
        # TRACEROUTE_APP
        if packet_type ==  'TRACEROUTE_APP':
            if debugMetadata: print(f"DEBUG TRACEROUTE_APP: {packet}\n\n")
            # get the traceroute data
            traceroute_data = packet['decoded']

        # DETECTION_SENSOR_APP
        if packet_type ==  'DETECTION_SENSOR_APP':
            if debugMetadata: print(f"DEBUG DETECTION_SENSOR_APP: {packet}\n\n")
            # get the detection sensor data
            detection_data = packet['decoded']

        # PAXCOUNTER_APP
        if packet_type ==  'PAXCOUNTER_APP':
            if debugMetadata: print(f"DEBUG PAXCOUNTER_APP: {packet}\n\n")
            # get the paxcounter data
            paxcounter_data = packet['decoded']

        # REMOTE_HARDWARE_APP
        if packet_type ==  'REMOTE_HARDWARE_APP':
            if debugMetadata: print(f"DEBUG REMOTE_HARDWARE_APP: {packet}\n\n")
            # get the remote hardware data
            remote_hardware_data = packet['decoded']
    except KeyError as e:
        logger.critical(f"System: Error consuming metadata: {e} Device:{rxNode}")
        logger.debug(f"System: Error Packet = {packet}")

def get_sysinfo(nodeID=0, deviceID=1):
    # Get the system telemetry data for return on the sysinfo command
    sysinfo = ''
    stats = str(displayNodeTelemetry(nodeID, deviceID, userRequested=True)) + " 🤖👀" + str(len(seenNodes))
    if "numPacketsRx:0" in stats or stats == -1:
        return "Gathering Telemetry try again later⏳"
    # replace Telemetry with Int in string
    stats = stats.replace("Telemetry", "Int")
    sysinfo += f"📊{stats}"
    if interface2_enabled:
        sysinfo += f"📊{stats}"

    return sysinfo

async def BroadcastScheduler():
    # handle schedule checks for the broadcast of messages
    while True:
        schedule.run_pending()
        await asyncio.sleep(1)

async def handleSignalWatcher():
    global lastHamLibAlert
    # monitor rigctld for signal strength and frequency
    while True:
        msg =  await signalWatcher()
        if msg != ERROR_FETCHING_DATA and msg is not None:
            logger.debug(f"System: Detected Alert from Hamlib {msg}")
            
            # check we are not spammig the channel limit messages to once per minute
            if time.time() - lastHamLibAlert > 60:
                lastHamLibAlert = time.time()
                # if sigWatchBrodcastCh list contains multiple channels, broadcast to all
                if type(sigWatchBroadcastCh) is list:
                    for ch in sigWatchBroadcastCh:
                        if antiSpam and ch != publicChannel:
                            send_message(msg, int(ch), 0, 1)
                            if interface2_enabled:
                                send_message(msg, int(ch), 0, 2)
                        else:
                            logger.warning(f"System: antiSpam prevented Alert from Hamlib {msg}")
                else:
                    if antiSpam and sigWatchBroadcastCh != publicChannel:
                        send_message(msg, int(sigWatchBroadcastCh), 0, 1)
                        if interface2_enabled:
                            send_message(msg, int(sigWatchBroadcastCh), 0, 2)
                    else:
                        logger.warning(f"System: antiSpam prevented Alert from Hamlib {msg}")

        await asyncio.sleep(1)
        pass

async def handleFileWatcher():
    global lastFileAlert
    # monitor the file system for changes
    while True:
        msg =  await watch_file()
        if msg != ERROR_FETCHING_DATA and msg is not None:
            logger.debug(f"System: Detected Alert from FileWatcher on file {file_monitor_file_path}")
            
            # check we are not spammig the channel limit messages to once per minute
            if time.time() - lastFileAlert > 60:
                lastFileAlert = time.time()
                # if fileWatchBroadcastCh list contains multiple channels, broadcast to all
                if type(file_monitor_broadcastCh) is list:
                    for ch in file_monitor_broadcastCh:
                        if antiSpam and ch != publicChannel:
                            send_message(msg, int(ch), 0, 1)
                            if interface2_enabled:
                                send_message(msg, int(ch), 0, 2)
                        else:
                            logger.warning(f"System: antiSpam prevented Alert from FileWatcher")
                else:
                    if antiSpam and file_monitor_broadcastCh != publicChannel:
                        send_message(msg, int(file_monitor_broadcastCh), 0, 1)
                        if interface2_enabled:
                            send_message(msg, int(file_monitor_broadcastCh), 0, 2)
                    else:
                        logger.warning(f"System: antiSpam prevented Alert from FileWatcher")

        await asyncio.sleep(1)
        pass

async def retry_interface(nodeID):
    global max_retry_count
    interface = globals()[f'interface{nodeID}']
    retry_int = globals()[f'retry_int{nodeID}']
    max_retry_count = globals()[f'max_retry_count{nodeID}']

    if interface is not None:
        retry_int = True
        max_retry_count -= 1
        try:
            interface.close()
        except Exception as e:
            logger.error(f"System: closing interface{nodeID}: {e}")

    logger.debug(f"System: Retrying interface{nodeID} in 15 seconds")
    if max_retry_count == 0:
        logger.critical(f"System: Max retry count reached for interface{nodeID}")
        exit_handler()

    await asyncio.sleep(15)

    try:
        if retry_int:
            interface = None
            globals()[f'interface{nodeID}'] = None
            logger.debug(f"System: Retrying Interface{nodeID}")
            interface_type = globals()[f'interface{nodeID}_type']
            if interface_type == 'serial':
                globals()[f'interface{nodeID}'] = meshtastic.serial_interface.SerialInterface(globals().get(f'port{nodeID}'))
            elif interface_type == 'tcp':
                globals()[f'interface{nodeID}'] = meshtastic.tcp_interface.TCPInterface(globals().get(f'hostname{nodeID}'))
            elif interface_type == 'ble':
                globals()[f'interface{nodeID}'] = meshtastic.ble_interface.BLEInterface(globals().get(f'mac{nodeID}'))
            logger.debug(f"System: Interface{nodeID} Opened!")
            globals()[f'retry_int{nodeID}'] = False
    except Exception as e:
        logger.error(f"System: Error Opening interface{nodeID} on: {e}")

handleSentinel_spotted = []
handleSentinel_loop = 0
async def handleSentinel(deviceID):
    global handleSentinel_spotted, handleSentinel_loop
    detectedNearby = ""
    resolution = "unknown"
    closest_nodes = get_closest_nodes(deviceID)
    closest_node = closest_nodes[0]['id'] if closest_nodes != ERROR_FETCHING_DATA and closest_nodes else None
    closest_distance = closest_nodes[0]['distance'] if closest_nodes != ERROR_FETCHING_DATA and closest_nodes else None

    # check if the handleSentinel_spotted list contains the closest node already
    if closest_node in [i['id'] for i in handleSentinel_spotted]:
        # check if the distance is closer than the last time, if not just return
        for i in range(len(handleSentinel_spotted)):
            if handleSentinel_spotted[i]['id'] == closest_node and closest_distance is not None and closest_distance < handleSentinel_spotted[i]['distance']:
                handleSentinel_spotted[i]['distance'] = closest_distance
                break
            else:
                return
    
    if closest_nodes != ERROR_FETCHING_DATA and closest_nodes:
        if closest_nodes[0]['id'] is not None:
            detectedNearby = get_name_from_number(closest_node, 'long', deviceID)
            detectedNearby += ", " + get_name_from_number(closest_nodes[0]['id'], 'short', deviceID)
            detectedNearby += ", " + str(closest_nodes[0]['id'])
            detectedNearby += ", " + decimal_to_hex(closest_nodes[0]['id'])
            detectedNearby += f" at {closest_distance}m"

    if handleSentinel_loop >= sentry_holdoff and detectedNearby not in ["", None]:
        if closest_nodes and positionMetadata and closest_nodes[0]['id'] in positionMetadata:
            metadata = positionMetadata[closest_nodes[0]['id']]
            if metadata.get('precisionBits') is not None:
                resolution = metadata.get('precisionBits')

        logger.warning(f"System: {detectedNearby} is close to your location on Interface{deviceID} Accuracy is {resolution}bits")
        for i in range(1, 10):
            if globals().get(f'interface{i}_enabled'):
                send_message(f"Sentry{deviceID}: {detectedNearby}", secure_channel, 0, i)
                time.sleep(responseDelay + 1)
        if enableSMTP and email_sentry_alerts:
            for email in sysopEmails:
                send_email(email, f"Sentry{deviceID}: {detectedNearby}")
        handleSentinel_loop = 0
        handleSentinel_spotted.append({'id': closest_node, 'distance': closest_distance})
    else:
        handleSentinel_loop += 1

async def watchdog():
    global telemetryData, retry_int1, retry_int2, retry_int3, retry_int4, retry_int5, retry_int6, retry_int7, retry_int8, retry_int9
    while True:
        await asyncio.sleep(20)

        # check all interfaces
        for i in range(1, 10):
            interface = globals().get(f'interface{i}')
            retry_int = globals().get(f'retry_int{i}')
            if interface is not None and not retry_int and globals().get(f'interface{i}_enabled'):
                try:
                    firmware = getNodeFirmware(0, i)
                except Exception as e:
                    logger.error(f"System: communicating with interface{i}, trying to reconnect: {e}")
                    globals()[f'retry_int{i}'] = True

                if not globals()[f'retry_int{i}']:
                    if sentry_enabled:
                        await handleSentinel(i)

                    handleMultiPing(0, i)

                    if wxAlertBroadcastEnabled or emergencyAlertBrodcastEnabled:
<<<<<<< HEAD
                        handleAlertBroadcast(i)

                    intData = displayNodeTelemetry(0, i)
                    if intData != -1 and telemetryData[0][f'lastAlert{i}'] != intData:
                        logger.debug(intData + f" Firmware:{firmware}")
                        telemetryData[0][f'lastAlert{i}'] = intData

            if globals()[f'retry_int{i}'] and globals()[f'interface{i}_enabled']:
=======
                        # weather alerts
                        handleAlertBroadcast(2)

                # Telemetry data
                int2Data = displayNodeTelemetry(0, 2)
                if int2Data != -1 and telemetryData[0]['lastAlert2'] != int2Data:
                    logger.debug(int2Data + f" Firmware:{firmware2}")
                    telemetryData[0]['lastAlert2'] = int2Data
        
            if retry_int2:
>>>>>>> 6c9f9f25
                try:
                    await retry_interface(i)
                except Exception as e:
                    logger.error(f"System: retrying interface{i}: {e}")
<|MERGE_RESOLUTION|>--- conflicted
+++ resolved
@@ -1112,7 +1112,6 @@
                     handleMultiPing(0, i)
 
                     if wxAlertBroadcastEnabled or emergencyAlertBrodcastEnabled:
-<<<<<<< HEAD
                         handleAlertBroadcast(i)
 
                     intData = displayNodeTelemetry(0, i)
@@ -1121,18 +1120,6 @@
                         telemetryData[0][f'lastAlert{i}'] = intData
 
             if globals()[f'retry_int{i}'] and globals()[f'interface{i}_enabled']:
-=======
-                        # weather alerts
-                        handleAlertBroadcast(2)
-
-                # Telemetry data
-                int2Data = displayNodeTelemetry(0, 2)
-                if int2Data != -1 and telemetryData[0]['lastAlert2'] != int2Data:
-                    logger.debug(int2Data + f" Firmware:{firmware2}")
-                    telemetryData[0]['lastAlert2'] = int2Data
-        
-            if retry_int2:
->>>>>>> 6c9f9f25
                 try:
                     await retry_interface(i)
                 except Exception as e:
